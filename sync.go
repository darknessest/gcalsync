// sync.go
package main

import (
	"context"
	"database/sql"
	"fmt"
	"log"
	"strings"
	"time"

	"google.golang.org/api/calendar/v3"
	"google.golang.org/api/option"
)

func syncCalendars() {
	config, err := readConfig(".gcalsync.toml")
	if err != nil {
		log.Fatalf("Error reading config file: %v", err)
	}
	useReminders := !config.DisableReminders

	db, err := openDB(".gcalsync.db")
	if err != nil {
		log.Fatalf("Error opening database: %v", err)
	}
	defer db.Close()

	calendars := getCalendarsFromDB(db)

	fmt.Println("🚀 Starting calendar synchronization...")
	for accountName, calendarIDs := range calendars {
		fmt.Printf("📅 Syncing calendars for account: %s\n", accountName)
		for _, calendarID := range calendarIDs {
			fmt.Printf("  ↪️ Syncing calendar: %s\n", calendarID)
			err := syncCalendar(db, calendarID, calendars, accountName, useReminders)
			if err != nil {
				log.Printf("Error syncing calendar %s for account %s: %v\n", calendarID, accountName, err)
			}
		}

		fmt.Println("✅ Calendar synchronization completed successfully!")
	}

	fmt.Println("Calendars synced successfully")
}

func getCalendarsFromDB(db *sql.DB) map[string][]string {
	calendars := make(map[string][]string)
	rows, _ := db.Query("SELECT account_name, calendar_id FROM calendars")
	defer rows.Close()
	for rows.Next() {
		var accountName, calendarID string
		if err := rows.Scan(&accountName, &calendarID); err != nil {
			log.Fatalf("Error scanning calendar row: %v", err)
		}
		calendars[accountName] = append(calendars[accountName], calendarID)
	}
	return calendars
}

func syncCalendar(db *sql.DB, calendarID string, calendars map[string][]string, accountName string, useReminders bool) error {
	ctx := context.Background()
	var calendarService *calendar.Service

	// Handle token expiry/re-authentication
	for retries := 0; retries < 3; retries++ {
		log.Printf("Attempt %d to get client for account %s\n", retries+1, accountName)
		client, err := getClient(ctx, oauthConfig, db, accountName)
		if err != nil {
			if strings.Contains(err.Error(), "invalid token") || strings.Contains(err.Error(), "no token found") {
				fmt.Printf("❗️ Authentication error for account %s. Attempting to re-authenticate.\n", accountName)
				err = reAuthenticateAccount(db, accountName)
				if err != nil {
					fmt.Printf("Failed to re-authenticate account %s: %v\n", accountName, err)
					continue
				}
			} else {
				log.Printf("1. Error getting client: %v\n", err)
				return fmt.Errorf("error getting client: %v", err)
			}
		} else {
			calendarService, err = calendar.NewService(ctx, option.WithHTTPClient(client))
			if err == nil {
				break
			}
			return fmt.Errorf("error creating calendar service: %v", err)
		}
	}

	if calendarService == nil {
		return fmt.Errorf("failed to create calendar service after retries")
	}

	pageToken := ""
	now := time.Now()
	startOfCurrentMonth := time.Date(now.Year(), now.Month(), 1, 0, 0, 0, 0, time.UTC)
	endOfNextMonth := startOfCurrentMonth.AddDate(0, 2, -1)
	timeMin := startOfCurrentMonth.Format(time.RFC3339)
	timeMax := endOfNextMonth.Format(time.RFC3339)

	var allEventsId = map[string]bool{}

	for {
		fmt.Printf("    📥 Retrieving events for calendar: %s\n", calendarID)
		events, err := calendarService.Events.List(calendarID).
			PageToken(pageToken).
			SingleEvents(true).
			TimeMin(timeMin).
			TimeMax(timeMax).
			OrderBy("startTime").
			Do()
		if err != nil {
			return fmt.Errorf("error retrieving events: %v", err)
		}

		for _, event := range events.Items {
			allEventsId[event.Id] = true
			// Google marks "working locations" as events, but we don't want to sync them
			if event.EventType == "workingLocation" {
				continue
			}
			if !strings.Contains(event.Summary, "O_o") {
				fmt.Printf("    ✨ Syncing event: %s\n", event.Summary)
				for otherAccountName, calendarIDs := range calendars {
					for _, otherCalendarID := range calendarIDs {
						if otherCalendarID != calendarID {
							var existingBlockerEventID string
							var last_updated string
							var originCalendarID string
							err := db.QueryRow("SELECT event_id, last_updated, origin_calendar_id FROM blocker_events WHERE calendar_id = ? AND origin_event_id = ?", otherCalendarID, event.Id).Scan(&existingBlockerEventID, &last_updated, &originCalendarID)
							if err == nil && last_updated == event.Updated && originCalendarID == calendarID {
								fmt.Printf("      ⚠️ Blocker event already exists for origin event ID %s in calendar %s and up to date\n", event.Id, otherCalendarID)
								continue
							}

							client, err := getClient(ctx, oauthConfig, db, otherAccountName)
							if err != nil {
								return fmt.Errorf("error getting client: %v", err)
							}
							otherCalendarService, err := calendar.NewService(ctx, option.WithHTTPClient(client))
							if err != nil {
								return fmt.Errorf("error getting calendar service: %v", err)
							}

							blockerSummary := fmt.Sprintf("O_o %s", event.Summary)
							blockerDescription := event.Description

							if event.End == nil {
								startTime, _ := time.Parse(time.RFC3339, event.Start.DateTime)
								duration := time.Hour
								endTime := startTime.Add(duration)
								event.End = &calendar.EventDateTime{DateTime: endTime.Format(time.RFC3339)}
							}

							blockerEvent := &calendar.Event{
								Summary:     blockerSummary,
								Description: blockerDescription,
								Start:       event.Start,
								End:         event.End,
								Attendees: []*calendar.EventAttendee{
									{Email: otherCalendarID},
								},
							}
							if !useReminders {
								blockerEvent.Reminders = nil
							}

							var res *calendar.Event

							if existingBlockerEventID != "" {
								res, err = otherCalendarService.Events.Update(otherCalendarID, existingBlockerEventID, blockerEvent).Do()
							} else {
								res, err = otherCalendarService.Events.Insert(otherCalendarID, blockerEvent).Do()
							}
							if err == nil {
								fmt.Printf("      ➕ Blocker event created or updated: %s\n", blockerEvent.Summary)
								fmt.Printf("      📅 Destination calendar: %s\n", otherCalendarID)
								result, err := db.Exec(`INSERT OR REPLACE INTO blocker_events (event_id, origin_calendar_id, calendar_id, account_name, origin_event_id, last_updated)
														VALUES (?, ?, ?, ?, ?, ?)`, res.Id, calendarID, otherCalendarID, otherAccountName, event.Id, event.Updated)
								if err != nil {
									log.Printf("Error inserting blocker event into database: %v\n", err)
								} else {
									rowsAffected, _ := result.RowsAffected()
									fmt.Printf("      📥 Blocker event inserted into database. Rows affected: %d\n", rowsAffected)
								}
							}

							if err != nil {
								return fmt.Errorf("error creating or updating blocker event: %v", err)
							}
						}
					}
				}
			}
		}
		pageToken = events.NextPageToken
		if pageToken == "" {
			break
		}
	}

	// Delete blocker events that not exists from this calendar in other calendars
	fmt.Printf("    🗑 Deleting blocker events that no longer exist in calendar %s from other calendars…\n", calendarID)
	for otherAccountName, calendarIDs := range calendars {
		for _, otherCalendarID := range calendarIDs {
			if otherCalendarID != calendarID {
				client, err := getClient(ctx, oauthConfig, db, otherAccountName)
				if err != nil {
					log.Printf("3. Error getting client: %v\n", err)
					return fmt.Errorf("error getting client for account %s: %v", otherAccountName, err)
				}
				otherCalendarService, err := calendar.NewService(ctx, option.WithHTTPClient(client))
				rows, err := db.Query("SELECT event_id, origin_event_id FROM blocker_events WHERE calendar_id = ? AND origin_calendar_id = ?", otherCalendarID, calendarID)
				if err != nil {
					return fmt.Errorf("error creating calendar service for account %s: %v", otherAccountName, err)
				}
				eventsToDelete := make([]string, 0)

				defer rows.Close()
				for rows.Next() {
					var eventID string
					var originEventID string
					if err := rows.Scan(&eventID, &originEventID); err != nil {
						return fmt.Errorf("error scanning blocker event row: %v", err)
					}

					if val := allEventsId[originEventID]; !val {

						res, err := calendarService.Events.Get(calendarID, originEventID).Do()
						if err != nil || res == nil || res.Status == "cancelled" {
							fmt.Printf("    🚩 Event marked for deletion: %s\n", eventID)
							eventsToDelete = append(eventsToDelete, eventID)
						}
					}
				}

				for _, eventID := range eventsToDelete {
					fmt.Printf("      🗑 Deleting blocker event: %s\n", eventID)
					res, err := otherCalendarService.Events.Get(otherCalendarID, eventID).Do()

					alreadyDeleted := false

					if err != nil {
						alreadyDeleted = strings.Contains(err.Error(), "410")
						if !alreadyDeleted {
							return fmt.Errorf("error retrieving blocker event: %v", err)
						}
					}

					if !alreadyDeleted {
						err = otherCalendarService.Events.Delete(otherCalendarID, eventID).Do()
						if err != nil {
							if res.Status != "cancelled" {
<<<<<<< HEAD
								return fmt.Errorf("error deleting blocker event: %v", err)
=======
								log.Fatalf("Error deleting blocker event: %v", err)
>>>>>>> 32dc9b70
							} else {
								fmt.Printf("     ❗️ Event already deleted in the other calendar: %s\n", eventID)
							}
						}
					}
					_, err = db.Exec("DELETE FROM blocker_events WHERE event_id = ?", eventID)
					if err != nil {
						return fmt.Errorf("error deleting blocker event from database: %v", err)
					}

					fmt.Printf("      ✅ Blocker event deleted: %s\n", res.Summary)
				}
			}
		}
	}

	return nil
}<|MERGE_RESOLUTION|>--- conflicted
+++ resolved
@@ -252,11 +252,7 @@
 						err = otherCalendarService.Events.Delete(otherCalendarID, eventID).Do()
 						if err != nil {
 							if res.Status != "cancelled" {
-<<<<<<< HEAD
-								return fmt.Errorf("error deleting blocker event: %v", err)
-=======
 								log.Fatalf("Error deleting blocker event: %v", err)
->>>>>>> 32dc9b70
 							} else {
 								fmt.Printf("     ❗️ Event already deleted in the other calendar: %s\n", eventID)
 							}
