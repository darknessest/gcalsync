--- conflicted
+++ resolved
@@ -1,16 +1,9 @@
-<<<<<<< HEAD
 [general]
-disable_reminders = false          # Set reminders on O_o events or not
-verbosity_level = 1                # How much chatter to spill out when running sync 1 = errors only, 2 = info, 3 = debug
-block_event_visibility = "private" # Keep O_o event public or private
+disable_reminders = false             # Set reminders on O_o events or not
+verbosity_level = 1                   # How much chatter to spill out when running sync 1 = errors only, 2 = info, 3 = debug
+block_event_visibility = "private"    # Keep O_o event public or private
+authorized_ports = [8080, 8081, 8082] # Ports to listen on for OAuth token callback (the same you configured your app with in Google console!)
 
 [google]
 client_id = ""     # Get these from the Google Developer Console
-client_secret = "" # Get these from the Google Developer
-=======
-client_id = ""
-client_secret = ""
-disable_reminders = false
-block_event_visibility = "private"
-authorized_ports = [8080, 8081, 8082]
->>>>>>> 130d2f49
+client_secret = "" # Get these from the Google Developer